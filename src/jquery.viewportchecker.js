/*
    The MIT License (MIT)

    Copyright (c) 2014 Dirk Groenen

    Permission is hereby granted, free of charge, to any person obtaining a copy of
    this software and associated documentation files (the "Software"), to deal in
    the Software without restriction, including without limitation the rights to
    use, copy, modify, merge, publish, distribute, sublicense, and/or sell copies of
    the Software, and to permit persons to whom the Software is furnished to do so,
    subject to the following conditions:

    The above copyright notice and this permission notice shall be included in all
    copies or substantial portions of the Software.
*/

(function($){
    $.fn.viewportChecker = function(useroptions){
        // Define options and extend with user
        var options = {
            classToAdd: 'visible',
            classToRemove : 'invisible',
            classToAddForFullView : 'full-visible',
            removeClassAfterAnimation: false,
            offset: 100,
            repeat: false,
            viewportSizeOffset: 0,
            invertBottomOffset: true,
            callbackFunction: function(elem, action){},
            scrollHorizontal: false,
            scrollBox: window
        };
        $.extend(options, useroptions);

        // Cache the given element and height of the browser
        var $elem = this,
            boxSize = {height: $(options.scrollBox).height(), width: $(options.scrollBox).width()};

        /*
         * Method that loads the original rects of elements
         */
        this.loadElements = function() {
          $elem.each(function() {
            var $obj = $(this);

            $obj.data('vp-orig-top', $obj.offset().top);
            $obj.data('vp-orig-left', $obj.offset().left);
            $obj.data('vp-orig-width', $obj.width());
            $obj.data('vp-orig-height', $obj.height());
          });
        };

        /*
         * Main method that checks the elements and adds or removes the class(es)
         */
        this.checkElements = function(){
            var viewportStart, viewportEnd;

            // Set some vars to check with
            if (!options.scrollHorizontal){
<<<<<<< HEAD
                viewportStart = $(scrollElem).scrollTop();
                viewportEnd = (viewportStart + boxSize.height + options.viewportSizeOffset);
            }
            else{
                viewportStart = $(scrollElem).scrollLeft();
                viewportEnd = (viewportStart + boxSize.width + options.viewportSizeOffset);
=======
                viewportStart = Math.max(
                    $('html').scrollTop(),
                    $('body').scrollTop(),
                    $(window).scrollTop()
                );
                viewportEnd = (viewportStart + boxSize.height);
            }
            else{
                viewportStart = Math.max(
                    $('html').scrollLeft(),
                    $('body').scrollLeft(),
                    $(window).scrollLeft()
                );
                viewportEnd = (viewportStart + boxSize.width);
>>>>>>> bd61d927
            }

            // Loop through all given dom elements
            $elem.each(function(){
                var $obj = $(this),
                    objOptions = {},
                    attrOptions = {};

                var originalRect = {
                  top: $obj.data('vp-orig-top'),
                  left: $obj.data('vp-orig-left'),
                  width: $obj.data('vp-orig-width'),
                  height: $obj.data('vp-orig-height')
                };

                //  Get any individual attribution data
                if ($obj.data('vp-add-class'))
                    attrOptions.classToAdd = $obj.data('vp-add-class');
                if ($obj.data('vp-remove-class'))
                    attrOptions.classToRemove = $obj.data('vp-remove-class');
                if ($obj.data('vp-add-class-full-view'))
                    attrOptions.classToAddForFullView = $obj.data('vp-add-class-full-view');
                if ($obj.data('vp-keep-add-class'))
                    attrOptions.removeClassAfterAnimation = $obj.data('vp-remove-after-animation');
                if ($obj.data('vp-offset'))
                    attrOptions.offset = $obj.data('vp-offset');
                if ($obj.data('vp-repeat'))
                    attrOptions.repeat = $obj.data('vp-repeat');
                if ($obj.data('vp-scrollHorizontal'))
                    attrOptions.scrollHorizontal = $obj.data('vp-scrollHorizontal');
                if ($obj.data('vp-invertBottomOffset'))
                    attrOptions.scrollHorizontal = $obj.data('vp-invertBottomOffset');

                // Extend objOptions with data attributes and default options
                $.extend(objOptions, options);
                $.extend(objOptions, attrOptions);

                // If class already exists; quit
                if ($obj.data('vp-animated') && !objOptions.repeat){
                    return;
                }

                // Check if the offset is percentage based
                if (String(objOptions.offset).indexOf("%") > 0)
                    objOptions.offset = (parseInt(objOptions.offset) / 100) * boxSize.height;

                // Get the raw start and end positions
                var rawStart = (!objOptions.scrollHorizontal) ? originalRect.top : originalRect.left,
                    rawEnd = (!objOptions.scrollHorizontal) ? rawStart + originalRect.height : rawStart + originalRect.width;

                // Add the defined offset
                var elemStart = Math.round( rawStart ) + objOptions.offset,
                    elemEnd = (!objOptions.scrollHorizontal) ? elemStart + $obj.height() : elemStart + $obj.width();

                if (objOptions.invertBottomOffset)
                    elemEnd -= (objOptions.offset * 2);

                // Add class if in viewport
                if ((elemStart < viewportEnd) && (elemEnd > viewportStart)){

                    // Remove class
                    $obj.removeClass(objOptions.classToRemove);
                    $obj.addClass(objOptions.classToAdd);

                    // Do the callback function. Callback wil send the jQuery object as parameter
                    objOptions.callbackFunction($obj, "add");

                    // Check if full element is in view
                    if (rawEnd <= viewportEnd && rawStart >= viewportStart)
                        $obj.addClass(objOptions.classToAddForFullView);
                    else
                        $obj.removeClass(objOptions.classToAddForFullView);

                    // Set element as already animated
                    $obj.data('vp-animated', true);

                    if (objOptions.removeClassAfterAnimation) {
                        $obj.one('webkitAnimationEnd mozAnimationEnd MSAnimationEnd oanimationend animationend', function(){
                            $obj.removeClass(objOptions.classToAdd);
                        });
                    }

                // Remove class if not in viewport and repeat is true
                } else if ($obj.hasClass(objOptions.classToAdd) && (objOptions.repeat)){
                    $obj.removeClass(objOptions.classToAdd + " " + objOptions.classToAddForFullView);

                    // Do the callback function.
                    objOptions.callbackFunction($obj, "remove");

                    // Remove already-animated-flag
                    $obj.data('vp-animated', false);
                }
            });

        };

        /**
         * Binding the correct event listener is still a tricky thing.
         * People have expierenced sloppy scrolling when both scroll and touch
         * events are added, but to make sure devices with both scroll and touch
         * are handles too we always have to add the window.scroll event
         *
         * @see  https://github.com/dirkgroenen/jQuery-viewport-checker/issues/25
         * @see  https://github.com/dirkgroenen/jQuery-viewport-checker/issues/27
         */

        // Select the correct events
        if( 'ontouchstart' in window || 'onmsgesturechange' in window ){
            // Device with touchscreen
            $(document).bind("touchmove MSPointerMove pointermove", this.checkElements);
        }

        $(options.scrollBox).bind("scroll", this.checkElements);

        $(options.scrollBox).bind("load", function() {
          $elem.loadElements();
          $elem.checkElements();
        });

        // On resize change the height var
        $(window).resize(function(e){
            boxSize = {height: $(options.scrollBox).height(), width: $(options.scrollBox).width()};
            $elem.loadElements();
            $elem.checkElements();
        });

        // trigger inital check if elements already visible
        this.checkElements();

        // Default jquery plugin behaviour
        return this;
    };
})(jQuery);<|MERGE_RESOLUTION|>--- conflicted
+++ resolved
@@ -58,20 +58,12 @@
 
             // Set some vars to check with
             if (!options.scrollHorizontal){
-<<<<<<< HEAD
-                viewportStart = $(scrollElem).scrollTop();
-                viewportEnd = (viewportStart + boxSize.height + options.viewportSizeOffset);
-            }
-            else{
-                viewportStart = $(scrollElem).scrollLeft();
-                viewportEnd = (viewportStart + boxSize.width + options.viewportSizeOffset);
-=======
                 viewportStart = Math.max(
                     $('html').scrollTop(),
                     $('body').scrollTop(),
                     $(window).scrollTop()
                 );
-                viewportEnd = (viewportStart + boxSize.height);
+                viewportEnd = (viewportStart + boxSize.height + options.viewportSizeOffset);
             }
             else{
                 viewportStart = Math.max(
@@ -79,8 +71,7 @@
                     $('body').scrollLeft(),
                     $(window).scrollLeft()
                 );
-                viewportEnd = (viewportStart + boxSize.width);
->>>>>>> bd61d927
+                viewportEnd = (viewportStart + boxSize.width + options.viewportSizeOffset);
             }
 
             // Loop through all given dom elements
