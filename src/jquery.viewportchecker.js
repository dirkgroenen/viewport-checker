--- conflicted
+++ resolved
@@ -20,11 +20,8 @@
         var options = {
             classToAdd: 'visible',
             classToRemove : 'invisible',
-<<<<<<< HEAD
             classToAddForFullView : 'full-visible',
-=======
-            keepClassToAdd: true,
->>>>>>> efe78e0c
+            removeClassAfterAnimation: false,
             offset: 100,
             repeat: false,
             invertBottomOffset: true,
@@ -46,7 +43,7 @@
             var viewportStart, viewportEnd;
 
             // Set some vars to check with
-            if(!options.scrollHorizontal){
+            if (!options.scrollHorizontal){
                 viewportStart = $(scrollElem).scrollTop();
                 viewportEnd = (viewportStart + boxSize.height);
             }
@@ -66,13 +63,10 @@
                     attrOptions.classToAdd = $obj.data('vp-add-class');
                 if ($obj.data('vp-remove-class'))
                     attrOptions.classToRemove = $obj.data('vp-remove-class');
-<<<<<<< HEAD
                 if ($obj.data('vp-add-class-full-view'))
                     attrOptions.classToAddForFullView = $obj.data('vp-add-class-full-view');
-=======
                 if ($obj.data('vp-keep-add-class'))
-                    attrOptions.keepClassToAdd = $obj.data('vp-keep-add-class');
->>>>>>> efe78e0c
+                    attrOptions.removeClassAfterAnimation = $obj.data('vp-remove-after-animation');
                 if ($obj.data('vp-offset'))
                     attrOptions.offset = $obj.data('vp-offset');
                 if ($obj.data('vp-repeat'))
@@ -92,7 +86,7 @@
                 }
 
                 // Check if the offset is percentage based
-                if(String(objOptions.offset).indexOf("%") > 0)
+                if (String(objOptions.offset).indexOf("%") > 0)
                     objOptions.offset = (parseInt(objOptions.offset) / 100) * boxSize.height;
 
                 // Get the raw start and end positions
@@ -103,7 +97,7 @@
                 var elemStart = Math.round( rawStart ) + objOptions.offset,
                     elemEnd = (!objOptions.scrollHorizontal) ? elemStart + $obj.height() : elemStart + $obj.width();
 
-                if(objOptions.invertBottomOffset)
+                if (objOptions.invertBottomOffset)
                     elemEnd -= (objOptions.offset * 2);
 
                 // Add class if in viewport
@@ -116,22 +110,20 @@
                     // Do the callback function. Callback wil send the jQuery object as parameter
                     objOptions.callbackFunction($obj, "add");
 
-<<<<<<< HEAD
                     // Check if full element is in view
-                    if(rawEnd <= viewportEnd && rawStart >= viewportStart)
+                    if (rawEnd <= viewportEnd && rawStart >= viewportStart)
                         $obj.addClass(objOptions.classToAddForFullView);
                     else
                         $obj.removeClass(objOptions.classToAddForFullView);
-=======
+
                     // Set element as already animated
                     $obj.data('vp-animated', true);
 
-                    if (!objOptions.keepClassToAdd) {
-                        $obj.one('webkitAnimationEnd mozAnimationEnd MSAnimationEnd oanimationend animationend', function () {
+                    if (!objOptions.removeClassAfterAnimation) {
+                        $obj.one('webkitAnimationEnd mozAnimationEnd MSAnimationEnd oanimationend animationend', function(){
                             $obj.removeClass(objOptions.classToAdd);
                         });
                     }
->>>>>>> efe78e0c
 
                 // Remove class if not in viewport and repeat is true
                 } else if ($obj.hasClass(objOptions.classToAdd) && (objOptions.repeat)){
